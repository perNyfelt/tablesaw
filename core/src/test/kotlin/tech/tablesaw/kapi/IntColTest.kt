package tech.tablesaw.kapi

import tech.tablesaw.api.IntColumn
import tech.tablesaw.api.Table
import org.junit.Test

/**
 */
class IntColTest {

    @Test
    fun plus() {
        val column = IntColumn("test", 4)
        column.append(1)
        column.append(2)
        column.append(3)
        column.append(4)

        val col = IntCol(column)
        val result = col + 3
        val result2 = col + col
        val result3 = col / 2
        val result4 = col + 200
        val result5 = col.emptyCopy()
/*
        println(result)
        println(result2)
        println("Name: ${result.name()}")
        println("Name: ${result3.name()}")
        println("Name: ${result5.name()}")
        println("Id: ${result.id()}")

        println(result4[2])
        println(col[2])
        println("remainder: " + (result4 % col)[2])

        println(result.firstElement())
        println(result2.firstElement())

        println(result.sum())
        println(result2.sum())

        println(result.javaClass)
        println(result3.javaClass)

        println(result3 * result3)

        println(col[2])

        println(3 in col)
        println(10 in col)
        println(10 !in col)

        // math functions
        println(col.sum())
        println(col.product())
        println(col.max())
        println(col.min())
        println(col.median())
        println(col.mean())
        println(col.geometricMean())
        println(col.quadraticMean())
        println(col.quartile1())
        println(col.quartile3())
        println(col.percentile(.60))
        println(col.sumOfLogs())
        println(col.sumOfSquares())
        println(col.populationVariance())
        println(col.standardDeviation())
        println(col.skewness())
        println(col.kurtosis())

*/
        val subset = col.isEven()
<<<<<<< HEAD
        println(subset)
=======
//        println(subset.print())
>>>>>>> 9c7c7b49
    }

    @Test
    fun plus1() {

        val column = IntColumn("test", 4)
        column.append(1)
        column.append(2)
        column.append(3)
        column.append(4)

        val t = Table.createFromCsv("../data/BushApproval.csv")
        val frame = Dataframe(t)

<<<<<<< HEAD
        println(frame)
=======
        /*
        println(frame.print())
>>>>>>> 9c7c7b49
        println(frame.printHtml())
        println(frame.name())
        println(frame)
        println(frame.shape())
        println(frame.summary())
        println(frame.get(2, 12))
        println(frame[2, 12])

        println(frame.columnNames())
        println("Row Count: ${frame.rowCount()}")
        println("Column Count ${frame.columnCount()}")

<<<<<<< HEAD
        println(frame.first(3))
        println(frame.last(3))

=======
        println(frame.first(3).print())
        println(frame.last(3).print())
*/
>>>>>>> 9c7c7b49
        val fromCsv = Dataframe.createFromCsv("../data/BushApproval.csv")

<<<<<<< HEAD
        println(frame[0])
        println(frame["approval"].summary())
=======
/*
        println(fromCsv.summary())
        println(frame[0].print())
        println(frame["approval"].summary().print())
*/
>>>>>>> 9c7c7b49
    }
}<|MERGE_RESOLUTION|>--- conflicted
+++ resolved
@@ -72,11 +72,7 @@
 
 */
         val subset = col.isEven()
-<<<<<<< HEAD
-        println(subset)
-=======
 //        println(subset.print())
->>>>>>> 9c7c7b49
     }
 
     @Test
@@ -91,12 +87,8 @@
         val t = Table.createFromCsv("../data/BushApproval.csv")
         val frame = Dataframe(t)
 
-<<<<<<< HEAD
-        println(frame)
-=======
         /*
         println(frame.print())
->>>>>>> 9c7c7b49
         println(frame.printHtml())
         println(frame.name())
         println(frame)
@@ -109,26 +101,15 @@
         println("Row Count: ${frame.rowCount()}")
         println("Column Count ${frame.columnCount()}")
 
-<<<<<<< HEAD
-        println(frame.first(3))
-        println(frame.last(3))
-
-=======
         println(frame.first(3).print())
         println(frame.last(3).print())
 */
->>>>>>> 9c7c7b49
         val fromCsv = Dataframe.createFromCsv("../data/BushApproval.csv")
 
-<<<<<<< HEAD
-        println(frame[0])
-        println(frame["approval"].summary())
-=======
 /*
         println(fromCsv.summary())
         println(frame[0].print())
         println(frame["approval"].summary().print())
 */
->>>>>>> 9c7c7b49
     }
 }