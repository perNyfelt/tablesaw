/*
 * Licensed under the Apache License, Version 2.0 (the "License");
 * you may not use this file except in compliance with the License.
 * You may obtain a copy of the License at
 *
 *     http://www.apache.org/licenses/LICENSE-2.0
 *
 * Unless required by applicable law or agreed to in writing, software
 * distributed under the License is distributed on an "AS IS" BASIS,
 * WITHOUT WARRANTIES OR CONDITIONS OF ANY KIND, either express or implied.
 * See the License for the specific language governing permissions and
 * limitations under the License.
 */

package tech.tablesaw.io;

import com.google.common.base.Preconditions;
import com.google.common.base.Strings;
import com.google.common.collect.ImmutableList;
import tech.tablesaw.api.ColumnType;
import tech.tablesaw.columns.Column;

import javax.annotation.Nonnull;
import javax.annotation.concurrent.Immutable;
import java.time.format.DateTimeFormatter;
import java.time.format.DateTimeFormatterBuilder;
import java.util.Arrays;
import java.util.List;

/**
 * Utilities for working with {@link ColumnType}s
 */
@Immutable
public final class TypeUtils {

    // These Strings will convert to true booleans
    public static final List<String> TRUE_STRINGS =
            Arrays.asList("T", "t", "Y", "y", "TRUE", "true", "True", "1");
    // A more restricted set of 'true' strings that is used for column type detection
    public static final List<String> TRUE_STRINGS_FOR_DETECTION =
            Arrays.asList("T", "t", "Y", "y", "TRUE", "true", "True");
    // These Strings will convert to false booleans
    public static final List<String> FALSE_STRINGS =
            Arrays.asList("F", "f", "N", "n", "FALSE", "false", "False", "0");
    // A more restricted set of 'false' strings that is used for column type detection
    public static final List<String> FALSE_STRINGS_FOR_DETECTION =
            Arrays.asList("F", "f", "N", "n", "FALSE", "false", "False");

    // Formats that we accept in parsing dates from strings
    // TODO: Add more types, especially dates with month names spelled-out fully.
    private static final DateTimeFormatter dtf1 = DateTimeFormatter.ofPattern("yyyyMMdd");
    private static final DateTimeFormatter dtf2 = DateTimeFormatter.ofPattern("MM/dd/yyyy");
    private static final DateTimeFormatter dtf3 = DateTimeFormatter.ofPattern("MM-dd-yyyy");
    private static final DateTimeFormatter dtf4 = DateTimeFormatter.ofPattern("MM.dd.yyyy");
    private static final DateTimeFormatter dtf5 = DateTimeFormatter.ofPattern("yyyy-MM-dd");
    private static final DateTimeFormatter dtf6 = DateTimeFormatter.ofPattern("yyyy/MM/dd");
    private static final DateTimeFormatter dtf7 = DateTimeFormatter.ofPattern("dd/MMM/yyyy");
    private static final DateTimeFormatter dtf8 = DateTimeFormatter.ofPattern("dd-MMM-yyyy");
    private static final DateTimeFormatter dtf9 = DateTimeFormatter.ofPattern("M/d/yyyy");
    private static final DateTimeFormatter dtf10 = DateTimeFormatter.ofPattern("M/d/yy");
    private static final DateTimeFormatter dtf11 = DateTimeFormatter.ofPattern("MMM/dd/yyyy");
    private static final DateTimeFormatter dtf12 = DateTimeFormatter.ofPattern("MMM-dd-yyyy");
    private static final DateTimeFormatter dtf13 = DateTimeFormatter.ofPattern("MMM/dd/yy");
    private static final DateTimeFormatter dtf14 = DateTimeFormatter.ofPattern("MMM-dd-yy");
    private static final DateTimeFormatter dtf15 = DateTimeFormatter.ofPattern("MMM/dd/yyyy");
    private static final DateTimeFormatter dtf16 = DateTimeFormatter.ofPattern("MMM/d/yyyy");
    private static final DateTimeFormatter dtf17 = DateTimeFormatter.ofPattern("MMM-dd-yy");
    private static final DateTimeFormatter dtf18 = DateTimeFormatter.ofPattern("MMM dd, yyyy");
    private static final DateTimeFormatter dtf19 = DateTimeFormatter.ofPattern("MMM d, yyyy");
    // A formatter that handles all the date formats defined above
    public static final DateTimeFormatter DATE_FORMATTER =
            new DateTimeFormatterBuilder()
                    .appendOptional(dtf1)
                    .appendOptional(dtf2)
                    .appendOptional(dtf3)
                    .appendOptional(dtf4)
                    .appendOptional(dtf5)
                    .appendOptional(dtf6)
                    .appendOptional(dtf7)
                    .appendOptional(dtf8)
                    .appendOptional(dtf9)
                    .appendOptional(dtf10)
                    .appendOptional(dtf11)
                    .appendOptional(dtf12)
                    .appendOptional(dtf13)
                    .appendOptional(dtf14)
                    .appendOptional(dtf15)
                    .appendOptional(dtf16)
                    .appendOptional(dtf17)
                    .appendOptional(dtf18)
                    .appendOptional(dtf19)
                    .toFormatter();
    private static final DateTimeFormatter dtTimef0 =
            DateTimeFormatter.ofPattern("yyyy-MM-dd HH:mm:ss");     // 2014-07-09 13:03:44
    private static final DateTimeFormatter dtTimef2 =
            DateTimeFormatter.ofPattern("yyyy-MM-dd HH:mm:ss.S");   // 2014-07-09 13:03:44.7 (as above, but without leading 0 in millis
    private static final DateTimeFormatter dtTimef4 =
            DateTimeFormatter.ofPattern("dd-MMM-yyyy HH:mm");       // 09-Jul-2014 13:03
    private static final DateTimeFormatter dtTimef5 = DateTimeFormatter.ISO_LOCAL_DATE_TIME;
    private static final DateTimeFormatter dtTimef6;                // ISO, with millis appended
    private static final DateTimeFormatter dtTimef7 =               //  7/9/14 9:04
            DateTimeFormatter.ofPattern("M/d/yy H:mm");
    private static final DateTimeFormatter dtTimef8 =
            DateTimeFormatter.ofPattern("M/d/yyyy h:mm:ss a");      //  7/9/2014 9:04:55 PM

    static {
        dtTimef6 = new DateTimeFormatterBuilder()
                .parseCaseInsensitive()
                .append(DateTimeFormatter.ISO_LOCAL_DATE_TIME)
                .appendLiteral('.')
                .appendPattern("SSS")
                .toFormatter();
    }

    // A formatter that handles date time formats defined above
    public static final DateTimeFormatter DATE_TIME_FORMATTER =
            new DateTimeFormatterBuilder()
                    .appendOptional(dtTimef7)
                    .appendOptional(dtTimef8)
                    .appendOptional(dtTimef2)
                    .appendOptional(dtTimef4)
                    .appendOptional(dtTimef0)
                    .appendOptional(dtTimef5)
                    .appendOptional(dtTimef6)
                    .toFormatter();
    private static final DateTimeFormatter timef1 = DateTimeFormatter.ofPattern("HH:mm:ss.SSS");
    private static final DateTimeFormatter timef2 = DateTimeFormatter.ofPattern("hh:mm:ss a");
    private static final DateTimeFormatter timef3 = DateTimeFormatter.ofPattern("h:mm:ss a");
    private static final DateTimeFormatter timef4 = DateTimeFormatter.ISO_LOCAL_TIME;
    private static final DateTimeFormatter timef5 = DateTimeFormatter.ofPattern("hh:mm a");
    private static final DateTimeFormatter timef6 = DateTimeFormatter.ofPattern("h:mm a");
    // A formatter that handles time formats defined above used for type detection.
    // It is more conservative than the converter
    public static final DateTimeFormatter TIME_DETECTION_FORMATTER =
            new DateTimeFormatterBuilder()
                    .appendOptional(timef5)
                    .appendOptional(timef2)
                    .appendOptional(timef3)
                    .appendOptional(timef1)
                    .appendOptional(timef4)
                    .appendOptional(timef6)
                    //  .appendOptional(timef7)
                    .toFormatter();
    private static final DateTimeFormatter timef7 = DateTimeFormatter.ofPattern("HHmm");
    // A formatter that handles time formats defined above
    public static final DateTimeFormatter TIME_FORMATTER =
            new DateTimeFormatterBuilder()
                    .appendOptional(timef5)
                    .appendOptional(timef2)
                    .appendOptional(timef3)
                    .appendOptional(timef1)
                    .appendOptional(timef4)
                    .appendOptional(timef6)
                    .appendOptional(timef7)
                    .toFormatter();
    /**
     * Strings representing missing values in, for example, a CSV file that is being imported
     */
    private static final String missingInd1 = "NaN";
    private static final String missingInd2 = "*";
    private static final String missingInd3 = "NA";
    private static final String missingInd4 = "null";
    public static final ImmutableList<String> MISSING_INDICATORS = ImmutableList.of(
            missingInd1,
            missingInd2,
            missingInd3,
            missingInd4
    );

    /**
     * List of formatters for use in code that selects the correct one for a given DateTime string
     */
    private static ImmutableList<DateTimeFormatter> dateTimeFormatters = ImmutableList.of(
            dtTimef0,
            dtTimef2,
            dtTimef4,
            dtTimef5,
            dtTimef6,
            dtTimef7,
            dtTimef8
    );
    /**
     * List of formatters for use in code that selects the correct one for a given Time string
     */
    private static ImmutableList<DateTimeFormatter> timeFormatters = ImmutableList.of(
            timef1,
            timef2,
            timef3,
            timef4,
            timef5,
            timef6
    );

    /**
     * Private constructor to prevent instantiation
     */
    private TypeUtils() {}

    /**
     * Constructs and returns a column for the given {@code name} and {@code type}
     */
    public static Column newColumn(@Nonnull String name, @Nonnull ColumnType type) {

        Preconditions.checkArgument(!Strings.isNullOrEmpty(name),
                "There must be a valid name for a new column");

        Preconditions.checkArgument(type != ColumnType.SKIP,
                "SKIP-ped columns should be handled outside of this method.");

<<<<<<< HEAD
        final String columnTypeName = type.name();
        switch (columnTypeName) {
            case "LOCAL_DATE":
                return DateColumn.create(name);
            case "LOCAL_TIME":
                return TimeColumn.create(name);
            case "LOCAL_DATE_TIME":
                return DateTimeColumn.create(name);
            case "NUMBER":
                return DoubleColumn.create(name);
            case "BOOLEAN":
                return BooleanColumn.create(name);
            case "STRING":
                return StringColumn.create(name);
            default:
                throw new IllegalArgumentException("Unknown ColumnType: " + type);
        }
    }

    /**
     * Returns the first DateTimeFormatter to parse the string, which represents a DATE
     * <p>
     * It's intended to be called at the start of a large formatting job so that it picks the write format and is not
     * called again. This is an optimization, because the older version, which will try multiple formatters was too
     * slow for large data sets.
     */
    public static DateTimeFormatter getDateFormatter(String dateValue) {

        for (DateTimeFormatter formatter : dateFormatters) {
            try {
                formatter.parse(dateValue);
                return formatter;
            } catch (DateTimeParseException e) {
                // ignore;
            }
        }
        return DATE_FORMATTER;
    }

    /**
     * Returns the first DateTimeFormatter to parse the string, which represents a DATE_TIME
     * <p>
     * It's intended to be called at the start of a large formatting job so that it picks the write format and is not
     * called again. This is an optimization, because the older version, which will try multiple formatters was too
     * slow for large data sets.
     */
    public static DateTimeFormatter getDateTimeFormatter(String dateTimeValue) {
        for (DateTimeFormatter formatter : dateTimeFormatters) {
            if (canParse(formatter, dateTimeValue)) {
                return formatter;
            }
        }
        if (canParse(DATE_FORMATTER, dateTimeValue)) {
            return DATE_FORMATTER;
        }
        if (canParse(DATE_TIME_FORMATTER, dateTimeValue)) {
            return DATE_TIME_FORMATTER;
        }
        throw new IllegalArgumentException("Could not find datetime parser for " + dateTimeValue);
    }

    public static boolean canParse(DateTimeFormatter formatter, String dateTimeValue) {
        try {
            formatter.parse(dateTimeValue);
            return true;
        } catch (DateTimeParseException e) {
            return false;
        }
    }

    /**
     * Returns the first DateTimeFormatter to parse the string, which represents a TIME
     * <p>
     * It's intended to be called at the start of a large formatting job so that it picks the write format and is not
     * called again. This is an optimization, because the older version, which will try multiple formatters was too
     * slow for large data sets.
     */
    public static DateTimeFormatter getTimeFormatter(String timeValue) {
        for (DateTimeFormatter formatter : timeFormatters) {
            try {
                formatter.parse(timeValue);
                return formatter;
            } catch (DateTimeParseException e) {
                // ignore;
            }
        }
        return DATE_FORMATTER;
    }

/*
/**
     * Handles converting formatted strings and timestamps.
     * Assumes timestamps are milliseconds since epoch (midnight, January 1, 1970 UTC).
     * This is the timestamp format most commonly used in Java.
     * Unix uses seconds since epoch instead of Java's millis since epoch.
     * Unix timestamps are not currently supported.
     *//*

    public static class DateTimeConverter {
        private final boolean isTimestamp;
        private final DateTimeFormatter dtFormatter;

        public DateTimeConverter() {
            this.dtFormatter = null;
            this.isTimestamp = true;
        }

        public DateTimeConverter(DateTimeFormatter dtFormatter) {
            this.dtFormatter = dtFormatter;
            this.isTimestamp = false;
        }

        public LocalDateTime convert(String dateTime) {
            return isTimestamp
                    ? Instant.ofEpochMilli(Long.parseLong(dateTime)).atZone(ZoneOffset.UTC).toLocalDateTime()
                    : LocalDateTime.parse(dateTime, dtFormatter);
        }
=======
        return type.create(name);
>>>>>>> 31c241fd
    }
}<|MERGE_RESOLUTION|>--- conflicted
+++ resolved
@@ -207,126 +207,6 @@
         Preconditions.checkArgument(type != ColumnType.SKIP,
                 "SKIP-ped columns should be handled outside of this method.");
 
-<<<<<<< HEAD
-        final String columnTypeName = type.name();
-        switch (columnTypeName) {
-            case "LOCAL_DATE":
-                return DateColumn.create(name);
-            case "LOCAL_TIME":
-                return TimeColumn.create(name);
-            case "LOCAL_DATE_TIME":
-                return DateTimeColumn.create(name);
-            case "NUMBER":
-                return DoubleColumn.create(name);
-            case "BOOLEAN":
-                return BooleanColumn.create(name);
-            case "STRING":
-                return StringColumn.create(name);
-            default:
-                throw new IllegalArgumentException("Unknown ColumnType: " + type);
-        }
-    }
-
-    /**
-     * Returns the first DateTimeFormatter to parse the string, which represents a DATE
-     * <p>
-     * It's intended to be called at the start of a large formatting job so that it picks the write format and is not
-     * called again. This is an optimization, because the older version, which will try multiple formatters was too
-     * slow for large data sets.
-     */
-    public static DateTimeFormatter getDateFormatter(String dateValue) {
-
-        for (DateTimeFormatter formatter : dateFormatters) {
-            try {
-                formatter.parse(dateValue);
-                return formatter;
-            } catch (DateTimeParseException e) {
-                // ignore;
-            }
-        }
-        return DATE_FORMATTER;
-    }
-
-    /**
-     * Returns the first DateTimeFormatter to parse the string, which represents a DATE_TIME
-     * <p>
-     * It's intended to be called at the start of a large formatting job so that it picks the write format and is not
-     * called again. This is an optimization, because the older version, which will try multiple formatters was too
-     * slow for large data sets.
-     */
-    public static DateTimeFormatter getDateTimeFormatter(String dateTimeValue) {
-        for (DateTimeFormatter formatter : dateTimeFormatters) {
-            if (canParse(formatter, dateTimeValue)) {
-                return formatter;
-            }
-        }
-        if (canParse(DATE_FORMATTER, dateTimeValue)) {
-            return DATE_FORMATTER;
-        }
-        if (canParse(DATE_TIME_FORMATTER, dateTimeValue)) {
-            return DATE_TIME_FORMATTER;
-        }
-        throw new IllegalArgumentException("Could not find datetime parser for " + dateTimeValue);
-    }
-
-    public static boolean canParse(DateTimeFormatter formatter, String dateTimeValue) {
-        try {
-            formatter.parse(dateTimeValue);
-            return true;
-        } catch (DateTimeParseException e) {
-            return false;
-        }
-    }
-
-    /**
-     * Returns the first DateTimeFormatter to parse the string, which represents a TIME
-     * <p>
-     * It's intended to be called at the start of a large formatting job so that it picks the write format and is not
-     * called again. This is an optimization, because the older version, which will try multiple formatters was too
-     * slow for large data sets.
-     */
-    public static DateTimeFormatter getTimeFormatter(String timeValue) {
-        for (DateTimeFormatter formatter : timeFormatters) {
-            try {
-                formatter.parse(timeValue);
-                return formatter;
-            } catch (DateTimeParseException e) {
-                // ignore;
-            }
-        }
-        return DATE_FORMATTER;
-    }
-
-/*
-/**
-     * Handles converting formatted strings and timestamps.
-     * Assumes timestamps are milliseconds since epoch (midnight, January 1, 1970 UTC).
-     * This is the timestamp format most commonly used in Java.
-     * Unix uses seconds since epoch instead of Java's millis since epoch.
-     * Unix timestamps are not currently supported.
-     *//*
-
-    public static class DateTimeConverter {
-        private final boolean isTimestamp;
-        private final DateTimeFormatter dtFormatter;
-
-        public DateTimeConverter() {
-            this.dtFormatter = null;
-            this.isTimestamp = true;
-        }
-
-        public DateTimeConverter(DateTimeFormatter dtFormatter) {
-            this.dtFormatter = dtFormatter;
-            this.isTimestamp = false;
-        }
-
-        public LocalDateTime convert(String dateTime) {
-            return isTimestamp
-                    ? Instant.ofEpochMilli(Long.parseLong(dateTime)).atZone(ZoneOffset.UTC).toLocalDateTime()
-                    : LocalDateTime.parse(dateTime, dtFormatter);
-        }
-=======
         return type.create(name);
->>>>>>> 31c241fd
     }
 }