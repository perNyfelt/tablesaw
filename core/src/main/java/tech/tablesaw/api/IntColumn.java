--- conflicted
+++ resolved
@@ -41,7 +41,6 @@
     private static final int BYTE_SIZE = 4;
     private static final Pattern COMMA_PATTERN = Pattern.compile(",");
     private IntArrayList data;
-
     final it.unimi.dsi.fastutil.ints.IntComparator comparator = new it.unimi.dsi.fastutil.ints.IntComparator() {
 
         @Override
@@ -61,14 +60,11 @@
         data = new IntArrayList(initialSize);
     }
 
-<<<<<<< HEAD
-=======
     public IntColumn(String name, IntArrayList data) {
         super(name);
         this.data = data;
     }
 
->>>>>>> 3f8fd8eb
     public IntColumn(ColumnMetadata metadata) {
         super(metadata);
         data = new IntArrayList(metadata.getSize());
@@ -79,19 +75,19 @@
         data = new IntArrayList(DEFAULT_ARRAY_SIZE);
     }
 
-    private static IntColumn create(String name) {
+    public static IntColumn create(String name) {
         return new IntColumn(name, DEFAULT_ARRAY_SIZE);
     }
 
-    private static IntColumn create(ColumnMetadata metadata) {
+    public static IntColumn create(ColumnMetadata metadata) {
         return new IntColumn(metadata);
     }
 
-    private static IntColumn create(String name, int arraySize) {
+    public static IntColumn create(String name, int arraySize) {
         return new IntColumn(name, arraySize);
     }
 
-    private static IntColumn create(String name, IntArrayList ints) {
+    public static IntColumn create(String name, IntArrayList ints) {
         IntColumn column = new IntColumn(name, ints.size());
         column.data.addAll(ints);
         return column;
