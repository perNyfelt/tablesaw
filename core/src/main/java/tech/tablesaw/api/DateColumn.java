/*
 * Licensed under the Apache License, Version 2.0 (the "License");
 * you may not use this file except in compliance with the License.
 * You may obtain a copy of the License at
 *
 *     http://www.apache.org/licenses/LICENSE-2.0
 *
 * Unless required by applicable law or agreed to in writing, software
 * distributed under the License is distributed on an "AS IS" BASIS,
 * WITHOUT WARRANTIES OR CONDITIONS OF ANY KIND, either express or implied.
 * See the License for the specific language governing permissions and
 * limitations under the License.
 */

package tech.tablesaw.api;

import com.google.common.base.Preconditions;
import com.google.common.base.Strings;
import it.unimi.dsi.fastutil.ints.IntArrayList;
import it.unimi.dsi.fastutil.ints.IntArrays;
import it.unimi.dsi.fastutil.ints.IntComparator;
import it.unimi.dsi.fastutil.ints.IntIterator;
import it.unimi.dsi.fastutil.ints.IntOpenHashSet;
import it.unimi.dsi.fastutil.ints.IntSet;
import tech.tablesaw.columns.AbstractColumn;
import tech.tablesaw.columns.Column;
import tech.tablesaw.columns.dates.DateColumnFormatter;
import tech.tablesaw.columns.dates.DateFilters;
import tech.tablesaw.columns.dates.DateMapUtils;
import tech.tablesaw.columns.dates.PackedLocalDate;
import tech.tablesaw.filtering.predicates.IntBiPredicate;
import tech.tablesaw.filtering.predicates.IntPredicate;
import tech.tablesaw.filtering.predicates.LocalDatePredicate;
import tech.tablesaw.io.TypeUtils;
import tech.tablesaw.selection.BitmapBackedSelection;
import tech.tablesaw.selection.Selection;
import tech.tablesaw.sorting.comparators.DescendingIntComparator;

import java.nio.ByteBuffer;
import java.time.LocalDate;
import java.time.format.DateTimeFormatter;
import java.time.format.DateTimeParseException;
import java.util.ArrayList;
import java.util.Arrays;
import java.util.HashSet;
import java.util.Iterator;
import java.util.List;
import java.util.Locale;
import java.util.Set;

import static tech.tablesaw.columns.DateAndTimePredicates.*;

/**
 * A column in a base table that contains float values
 */
public class DateColumn extends AbstractColumn implements DateFilters,
        DateMapUtils, CategoricalColumn, Iterable<LocalDate> {

    public static final int MISSING_VALUE = (Integer) ColumnType.LOCAL_DATE.getMissingValue();

    /**
     * locale for formatter
     */
    private final Locale locale;

    private final IntComparator reverseIntComparator = DescendingIntComparator.instance();

    private IntArrayList data;

    private final IntComparator comparator = (r1, r2) -> {
        int f1 = getIntInternal(r1);
        int f2 = getIntInternal(r2);
        return Integer.compare(f1, f2);
    };

    private DateColumnFormatter printFormatter = new DateColumnFormatter();

    /**
     * The formatter chosen to parse dates for this particular column
     */
    private DateTimeFormatter selectedFormatter;

    public static DateColumn create(String name) {
        return create(name, DEFAULT_ARRAY_SIZE, Locale.getDefault());
    }

    public static DateColumn create(String name, Locale locale) {
        return create(name, DEFAULT_ARRAY_SIZE, locale);
    }

    public static DateColumn create(String name, int initialSize, Locale locale) {
        return new DateColumn(name, new IntArrayList(initialSize), locale);
    }

    public static DateColumn create(String name, int initialSize) {
        return create(name, initialSize, Locale.getDefault());
    }

    public static DateColumn create(String name, List<LocalDate> data) {
        DateColumn column = new DateColumn(name, new IntArrayList(data.size()), Locale.getDefault());
        for (LocalDate date : data) {
            column.append(date);
        }
        return column;
    }

    public static DateColumn create(String name, LocalDate[] data) {
        DateColumn column = new DateColumn(name, new IntArrayList(data.length), Locale.getDefault());
        for (LocalDate date : data) {
            column.append(date);
        }
        return column;
    }

    private DateColumn(String name, IntArrayList data, Locale locale) {
        super(ColumnType.LOCAL_DATE, name);
        this.data = data;
        this.locale = locale;
    }

    @Override
    public int size() {
        return data.size();
    }

    @Override
    public ColumnType type() {
        return ColumnType.LOCAL_DATE;
    }

    public void appendInternal(int f) {
        data.add(f);
    }

    @Override
    public IntArrayList data() {
        return data;
    }

    public void set(int index, int value) {
        data.set(index, value);
    }

    public void set(int index, LocalDate value) {
        data.set(index, PackedLocalDate.pack(value));
    }

    public void append(LocalDate f) {
        appendInternal(PackedLocalDate.pack(f));
    }

    public void setPrintFormatter(DateTimeFormatter dateTimeFormatter, String missingValueString) {
        Preconditions.checkNotNull(dateTimeFormatter);
        Preconditions.checkNotNull(missingValueString);
        this.printFormatter = new DateColumnFormatter(dateTimeFormatter, missingValueString);
    }

    @Override
    public String getString(int row) {
        return printFormatter.format(getPackedDate(row));
    }

    @Override
    public String getUnformattedString(int row) {
        return PackedLocalDate.toDateString(getPackedDate(row));
    }

    @Override
    public DateColumn emptyCopy() {
        return emptyCopy(DEFAULT_ARRAY_SIZE);
    }

    @Override
    public DateColumn emptyCopy(int rowSize) {
        DateColumn copy = create(name(), rowSize, locale);
        copy.printFormatter = printFormatter;
        copy.selectedFormatter = selectedFormatter;
        return copy;
    }

    @Override
    public DateColumn copy() {
        DateColumn copy = emptyCopy(data.size());
        copy.data = data.clone();
        return copy;
    }

    @Override
    public void clear() {
        data.clear();
    }

    public DateColumn lead(int n) {
        DateColumn column = lag(-n);
        column.setName(name() + " lead(" + n + ")");
        return column;
    }

    public DateColumn lag(int n) {
        int srcPos = n >= 0 ? 0 : 0 - n;
        int[] dest = new int[size()];
        int destPos = n <= 0 ? 0 : n;
        int length = n >= 0 ? size() - n : size() + n;

        for (int i = 0; i < size(); i++) {
            dest[i] = MISSING_VALUE;
        }

        System.arraycopy(data.toIntArray(), srcPos, dest, destPos, length);

        DateColumn copy = emptyCopy(size());
        copy.data = new IntArrayList(dest);
        copy.setName(name() + " lag(" + n + ")");
        return copy;
    }

    @Override
    public void sortAscending() {
        Arrays.parallelSort(data.elements());
    }

    @Override
    public void sortDescending() {
        IntArrays.parallelQuickSort(data.elements(), reverseIntComparator);
    }

    @Override
    public int countUnique() {
        IntSet ints = new IntOpenHashSet(size());
        for (int i = 0; i < size(); i++) {
            ints.add(data.getInt(i));
        }
        return ints.size();
    }

    @Override
    public DateColumn unique() {
        IntSet ints = new IntOpenHashSet(data.size());
        for (int i = 0; i < size(); i++) {
            ints.add(data.getInt(i));
        }
        DateColumn copy = emptyCopy(ints.size());
        copy.setName(name() + " Unique values");
        copy.data = IntArrayList.wrap(ints.toIntArray());
        return copy;
    }

    public LocalDate firstElement() {
        if (isEmpty()) {
            return null;
        }
        return PackedLocalDate.asLocalDate(getPackedDate(0));
    }

    public LocalDate max() {
        if (isEmpty()) {
            return null;
        }

        Integer max = null;
        for (int aData : data) {
            if (DateColumn.MISSING_VALUE != aData) {
                if (max == null) {
                    max = aData;
                } else {
                    max = (max > aData) ? max : aData;
                }
            }
        }

        if (max == null) {
            return null;
        }
        return PackedLocalDate.asLocalDate(max);
    }

    public LocalDate min() {
        if (isEmpty()) {
            return null;
        }

        Integer min = null;
        for (int aData : data) {
            if (DateColumn.MISSING_VALUE != aData) {
                if (min == null) {
                    min = aData;
                } else {
                    min = (min < aData) ? min : aData;
                }
            }
        }
        if (min == null) {
            return null;
        }
        return PackedLocalDate.asLocalDate(min);
    }

    /**
     * Conditionally update this column, replacing current values with newValue for all rows where the current value
     * matches the selection criteria
     * <p>
     * Example:
     * myColumn.set(LocalDate.now(), myColumn.valueIsMissing()); // no more missing values
     */
    public void set(LocalDate newValue, Selection rowSelection) {
        for (int row : rowSelection) {
            set(row, newValue);
        }
    }

<<<<<<< HEAD
    @Override
    public void appendMissing() {
        appendInternal(MISSING_VALUE);
    }

    /**
     * Returns a StringColumn with the year and month from this column concatenated into a String that will sort
     * lexicographically in temporal order.
     * <p>
     * This simplifies the production of plots and tables that aggregate values into standard temporal units (e.g.,
     * you want monthly data but your source data is more than a year long and you don't want months from different
     * years aggregated together).
     */
    public StringColumn yearMonthString() {
        StringColumn newColumn = StringColumn.create(this.name() + " year & month");
        for (int r = 0; r < this.size(); r++) {
            int c1 = this.getPackedDate(r);
            if (c1 == MISSING_VALUE) {
                newColumn.append(StringColumn.MISSING_VALUE);
            } else {
                String ym = String.valueOf(PackedLocalDate.getYear(c1));
                ym = ym + "-" + Strings.padStart(
                        String.valueOf(PackedLocalDate.getMonthValue(c1)), 2, '0');
                newColumn.append(ym);
            }
        }
        return newColumn;
    }

=======
>>>>>>> 88405cae
    public LocalDate get(int index) {
        return PackedLocalDate.asLocalDate(getPackedDate(index));
    }

    @Override
    public boolean isEmpty() {
        return data.isEmpty();
    }

    @Override
    public IntComparator rowComparator() {
        return comparator;
    }

    /**
     * Returns a PackedDate as converted from the given string
     *
     * @param value A string representation of a date
     * @throws DateTimeParseException if no parser can be found for the date format
     */
    public int convert(String value) {
        if (Strings.isNullOrEmpty(value) || TypeUtils.MISSING_INDICATORS.contains(value) || value.equals("-1")) {
            return (Integer) ColumnType.LOCAL_DATE.getMissingValue();
        }
        String paddedValue = Strings.padStart(value, 4, '0');

        if (selectedFormatter == null) {
            selectedFormatter = TypeUtils.getDateFormatter(paddedValue).withLocale(locale);
        }
        LocalDate date;
        try {
            date = LocalDate.parse(paddedValue, selectedFormatter);
        } catch (DateTimeParseException e) {
            selectedFormatter = TypeUtils.DATE_FORMATTER.withLocale(locale);
            date = LocalDate.parse(paddedValue, selectedFormatter);
        }
        return PackedLocalDate.pack(date);
    }

    @Override
    public void appendCell(String string) {
        appendInternal(convert(string));
    }

    @Override
    public int getIntInternal(int index) {
        return data.getInt(index);
    }

    int getPackedDate(int index) {
        return getIntInternal(index);
    }

    /**
     * Returns a table of dates and the number of observations of those dates
     *
     * @return the summary table
     */
    @Override
    public Table summary() {

        Table table = Table.create("Column: " + name());
        StringColumn measure = StringColumn.create("Measure");
        StringColumn value = StringColumn.create("Value");
        table.addColumn(measure);
        table.addColumn(value);

        measure.append("Count");
        value.append(String.valueOf(size()));

        measure.append("Missing");
        value.append(String.valueOf(countMissing()));

        measure.append("Earliest");
        value.append(String.valueOf(min()));

        measure.append("Latest");
        value.append(String.valueOf(max()));

        return table;
    }

    public static boolean valueIsMissing(int i) {
        return i == MISSING_VALUE;
    }

    @Override
    public Selection isMissing() {
        return eval(isMissing);
    }

    /**
     * Returns the count of missing values in this column
     */
    @Override
    public int countMissing() {
        int count = 0;
        for (int i = 0; i < size(); i++) {
            if (getPackedDate(i) == MISSING_VALUE) {
                count++;
            }
        }
        return count;
    }

    @Override
    public Selection isNotMissing() {
        return eval(isNotMissing);
    }

    @Override
    public void append(Column column) {
        Preconditions.checkArgument(column.type() == this.type());
        DateColumn doubleColumn = (DateColumn) column;
        for (int i = 0; i < doubleColumn.size(); i++) {
            appendInternal(doubleColumn.getPackedDate(i));
        }
    }

    /**
     * Returns a selection formed by applying the given predicate
     *
     * Prefer using an IntPredicate where the int is a PackedDate, as this version creates a date object
     * for each value in the column
     */
    public Selection eval(LocalDatePredicate predicate) {
        Selection selection = new BitmapBackedSelection();
        for (int idx = 0; idx < data.size(); idx++) {
            int next = data.getInt(idx);
            if (predicate.test(get(next))) {
                selection.add(idx);
            }
        }
        return selection;
    }

    /**
     * Returns the largest ("top") n values in the column
     *
     * @param n The maximum number of records to return. The actual number will be smaller if n is greater than the
     *          number of observations in the column
     * @return A list, possibly empty, of the largest observations
     */
    public List<LocalDate> top(int n) {
        List<LocalDate> top = new ArrayList<>();
        int[] values = data.toIntArray();
        IntArrays.parallelQuickSort(values, DescendingIntComparator.instance());
        for (int i = 0; i < n && i < values.length; i++) {
            top.add(PackedLocalDate.asLocalDate(values[i]));
        }
        return top;
    }

    /**
     * Returns the smallest ("bottom") n values in the column
     *
     * @param n The maximum number of records to return. The actual number will be smaller if n is greater than the
     *          number of observations in the column
     * @return A list, possibly empty, of the smallest n observations
     */
    public List<LocalDate> bottom(int n) {
        List<LocalDate> bottom = new ArrayList<>();
        int[] values = data.toIntArray();
        IntArrays.parallelQuickSort(values);
        for (int i = 0; i < n && i < values.length; i++) {
            bottom.add(PackedLocalDate.asLocalDate(values[i]));
        }
        return bottom;
    }

    public IntIterator intIterator() {
        return data.iterator();
    }

    public List<LocalDate> asList() {
        List<LocalDate> dates = new ArrayList<>(size());
        for (LocalDate localDate : this) {
            dates.add(localDate);
        }
        return dates;
    }

    @Override
    public DateColumn selectWhere(Selection selection) {
        return (DateColumn) subset(selection);
    }

    /**
     * This version operates on predicates that treat the given IntPredicate as operating on a packed local time
     * This is much more efficient that using a LocalTimePredicate, but requires that the developer understand the
     * semantics of packedLocalTimes
     */
    public Selection eval(IntPredicate predicate) {
        Selection selection = new BitmapBackedSelection();
        for (int idx = 0; idx < data.size(); idx++) {
            int next = data.getInt(idx);
            if (predicate.test(next)) {
                selection.add(idx);
            }
        }
        return selection;
    }

    public Selection eval(IntBiPredicate predicate, int value) {
        Selection selection = new BitmapBackedSelection();
        for (int idx = 0; idx < data.size(); idx++) {
            int next = data.getInt(idx);
            if (predicate.test(next, value)) {
                selection.add(idx);
            }
        }
        return selection;
    }

    public Selection eval(IntBiPredicate predicate, DateColumn otherColumn) {
        Selection selection = new BitmapBackedSelection();
        for (int idx = 0; idx < size(); idx++) {
            if (predicate.test(getPackedDate(idx), otherColumn.getPackedDate(idx))) {
                selection.add(idx);
            }
        }
        return selection;
    }

    public Set<LocalDate> asSet() {
        Set<LocalDate> dates = new HashSet<>();
        DateColumn unique = unique();
        for (LocalDate d : unique) {
            dates.add(d);
        }
        return dates;
    }

    public boolean contains(LocalDate localDate) {
        int date = PackedLocalDate.pack(localDate);
        return data().contains(date);
    }


    @Override
    public double[] asDoubleArray() {
        double[] doubles = new double[size()];
        for (int i = 0; i < size(); i++) {
            doubles[i] = data.getInt(i);
        }
        return doubles;
    }

    @Override
    public boolean isMissing(int rowNumber) {
        return valueIsMissing(getIntInternal(rowNumber));
    }

    @Override
    public double getDouble(int i) {
        return getIntInternal(i);
    }

    @Override
    public int byteSize() {
        return type().byteSize();
    }

    /**
     * Returns the contents of the cell at rowNumber as a byte[]
     *
     * @param rowNumber the number of the row as int
     */
    @Override
    public byte[] asBytes(int rowNumber) {
        return ByteBuffer.allocate(byteSize()).putInt(getPackedDate(rowNumber)).array();
    }

    /**
     * Returns an iterator over elements of type {@code T}.
     *
     * @return an Iterator.
     */
    @Override
    public Iterator<LocalDate> iterator() {

        return new Iterator<LocalDate>() {

            final IntIterator intIterator = intIterator();

            @Override
            public boolean hasNext() {
                return intIterator.hasNext();
            }

            @Override
            public LocalDate next() {
                return PackedLocalDate.asLocalDate(intIterator.nextInt());
            }
        };
    }
}<|MERGE_RESOLUTION|>--- conflicted
+++ resolved
@@ -308,38 +308,11 @@
         }
     }
 
-<<<<<<< HEAD
     @Override
     public void appendMissing() {
         appendInternal(MISSING_VALUE);
     }
 
-    /**
-     * Returns a StringColumn with the year and month from this column concatenated into a String that will sort
-     * lexicographically in temporal order.
-     * <p>
-     * This simplifies the production of plots and tables that aggregate values into standard temporal units (e.g.,
-     * you want monthly data but your source data is more than a year long and you don't want months from different
-     * years aggregated together).
-     */
-    public StringColumn yearMonthString() {
-        StringColumn newColumn = StringColumn.create(this.name() + " year & month");
-        for (int r = 0; r < this.size(); r++) {
-            int c1 = this.getPackedDate(r);
-            if (c1 == MISSING_VALUE) {
-                newColumn.append(StringColumn.MISSING_VALUE);
-            } else {
-                String ym = String.valueOf(PackedLocalDate.getYear(c1));
-                ym = ym + "-" + Strings.padStart(
-                        String.valueOf(PackedLocalDate.getMonthValue(c1)), 2, '0');
-                newColumn.append(ym);
-            }
-        }
-        return newColumn;
-    }
-
-=======
->>>>>>> 88405cae
     public LocalDate get(int index) {
         return PackedLocalDate.asLocalDate(getPackedDate(index));
     }
