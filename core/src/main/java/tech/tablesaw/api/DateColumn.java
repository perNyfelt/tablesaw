/*
 * Licensed under the Apache License, Version 2.0 (the "License");
 * you may not use this file except in compliance with the License.
 * You may obtain a copy of the License at
 *
 *     http://www.apache.org/licenses/LICENSE-2.0
 *
 * Unless required by applicable law or agreed to in writing, software
 * distributed under the License is distributed on an "AS IS" BASIS,
 * WITHOUT WARRANTIES OR CONDITIONS OF ANY KIND, either express or implied.
 * See the License for the specific language governing permissions and
 * limitations under the License.
 */

package tech.tablesaw.api;

import com.google.common.base.Preconditions;
import it.unimi.dsi.fastutil.ints.IntArrayList;
import it.unimi.dsi.fastutil.ints.IntArrays;
import it.unimi.dsi.fastutil.ints.IntComparator;
import it.unimi.dsi.fastutil.ints.IntIterator;
import it.unimi.dsi.fastutil.ints.IntOpenHashSet;
import it.unimi.dsi.fastutil.ints.IntSet;
import tech.tablesaw.columns.AbstractColumn;
import tech.tablesaw.columns.Column;
import tech.tablesaw.columns.StringParser;
import tech.tablesaw.columns.dates.DateColumnFormatter;
import tech.tablesaw.columns.dates.DateColumnType;
import tech.tablesaw.columns.dates.DateFillers;
import tech.tablesaw.columns.dates.DateFilters;
import tech.tablesaw.columns.dates.DateMapFunctions;
import tech.tablesaw.columns.dates.PackedLocalDate;
import tech.tablesaw.selection.Selection;
import tech.tablesaw.sorting.comparators.DescendingIntComparator;

import java.nio.ByteBuffer;
import java.time.LocalDate;
import java.time.format.DateTimeFormatter;
import java.util.ArrayList;
import java.util.Arrays;
import java.util.HashSet;
import java.util.Iterator;
import java.util.List;
import java.util.Set;
import java.util.function.Consumer;
import java.util.function.Supplier;

/**
 * A column in a base table that contains float values
 */
public class DateColumn extends AbstractColumn<LocalDate> implements DateFilters, DateFillers<DateColumn>,
            DateMapFunctions, CategoricalColumn<LocalDate> {

    public static final int MISSING_VALUE = (Integer) ColumnType.LOCAL_DATE.getMissingValueIndicator();

    private final IntComparator reverseIntComparator = DescendingIntComparator.instance();

    private IntArrayList data;

    private final IntComparator comparator = (r1, r2) -> {
        final int f1 = getIntInternal(r1);
        int f2 = getIntInternal(r2);
        return Integer.compare(f1, f2);
    };

    private DateColumnFormatter printFormatter = new DateColumnFormatter();

    public static DateColumn create(final String name) {
        return create(name, DEFAULT_ARRAY_SIZE);
    }

    public static DateColumn create(final String name, final int initialSize) {
        return new DateColumn(name, new IntArrayList(initialSize));
    }

    public static DateColumn create(String name, List<LocalDate> data) {
        DateColumn column = new DateColumn(name, new IntArrayList(data.size()));
        for (LocalDate date : data) {
            column.append(date);
        }
        return column;
    }

    public static DateColumn create(String name, LocalDate[] data) {
        DateColumn column = new DateColumn(name, new IntArrayList(data.length));
        for (LocalDate date : data) {
            column.append(date);
        }
        return column;
    }

    private DateColumn(String name, IntArrayList data) {
        super(ColumnType.LOCAL_DATE, name);
        this.data = data;
    }

    @Override
    public int size() {
        return data.size();
    }

    public DateColumn appendInternal(int f) {
        data.add(f);
        return this;
    }

    @Override
    public IntArrayList data() {
        return data;
    }

    public DateColumn set(int index, int value) {
        data.set(index, value);
        return this;
    }

    @Override
    public DateColumn set(int index, LocalDate value) {
        data.set(index, PackedLocalDate.pack(value));
        return this;
    }

    public void setPrintFormatter(DateTimeFormatter dateTimeFormatter, String missingValueString) {
        Preconditions.checkNotNull(dateTimeFormatter);
        Preconditions.checkNotNull(missingValueString);
        this.printFormatter = new DateColumnFormatter(dateTimeFormatter, missingValueString);
    }

    public void setPrintFormatter(DateTimeFormatter dateTimeFormatter) {
        Preconditions.checkNotNull(dateTimeFormatter);
        this.printFormatter = new DateColumnFormatter(dateTimeFormatter);
    }

    @Override
    public String getString(int row) {
        return printFormatter.format(getPackedDate(row));
    }

    @Override
    public String getUnformattedString(int row) {
        return PackedLocalDate.toDateString(getPackedDate(row));
    }

    @Override
    public DateColumn emptyCopy() {
        return emptyCopy(DEFAULT_ARRAY_SIZE);
    }

    @Override
    public DateColumn emptyCopy(int rowSize) {
        DateColumn copy = create(name(), rowSize);
        copy.printFormatter = printFormatter;
        return copy;
    }

    @Override
    public DateColumn copy() {
        DateColumn copy = emptyCopy(data.size());
        copy.data = data.clone();
        return copy;
    }

    @Override
    public void clear() {
        data.clear();
    }

    @Override
    public DateColumn lead(int n) {
        DateColumn column = lag(-n);
        column.setName(name() + " lead(" + n + ")");
        return column;
    }

    @Override
    public DateColumn lag(int n) {
        int srcPos = n >= 0 ? 0 : 0 - n;
        int[] dest = new int[size()];
        int destPos = n <= 0 ? 0 : n;
        int length = n >= 0 ? size() - n : size() + n;

        for (int i = 0; i < size(); i++) {
            dest[i] = MISSING_VALUE;
        }

        System.arraycopy(data.toIntArray(), srcPos, dest, destPos, length);

        DateColumn copy = emptyCopy(size());
        copy.data = new IntArrayList(dest);
        copy.setName(name() + " lag(" + n + ")");
        return copy;
    }

    @Override
    public void sortAscending() {
        Arrays.parallelSort(data.elements());
    }

    @Override
    public void sortDescending() {
        IntArrays.parallelQuickSort(data.elements(), reverseIntComparator);
    }

    @Override
    public int countUnique() {
        IntSet ints = new IntOpenHashSet(size());
        for (int i = 0; i < size(); i++) {
            ints.add(data.getInt(i));
        }
        return ints.size();
    }

    @Override
    public DateColumn unique() {
        IntSet ints = new IntOpenHashSet(data.size());
        for (int i = 0; i < size(); i++) {
            ints.add(data.getInt(i));
        }
        DateColumn copy = emptyCopy(ints.size());
        copy.setName(name() + " Unique values");
        copy.data = IntArrayList.wrap(ints.toIntArray());
        return copy;
    }

    public LocalDate firstElement() {
        if (isEmpty()) {
            return null;
        }
        return PackedLocalDate.asLocalDate(getPackedDate(0));
    }

    @Override
    public LocalDate max() {
        if (isEmpty()) {
            return null;
        }

        Integer max = null;
        for (int aData : data) {
            if (DateColumn.MISSING_VALUE != aData) {
                if (max == null) {
                    max = aData;
                } else {
                    max = (max > aData) ? max : aData;
                }
            }
        }

        if (max == null) {
            return null;
        }
        return PackedLocalDate.asLocalDate(max);
    }

    @Override
    public LocalDate min() {
        if (isEmpty()) {
            return null;
        }

        Integer min = null;
        for (int aData : data) {
            if (DateColumn.MISSING_VALUE != aData) {
                if (min == null) {
                    min = aData;
                } else {
                    min = (min < aData) ? min : aData;
                }
            }
        }
        if (min == null) {
            return null;
        }
        return PackedLocalDate.asLocalDate(min);
    }

    /**
     * Conditionally update this column, replacing current values with newValue for all rows where the current value
     * matches the selection criteria
     * <p>
     * Example:
     * myColumn.set(myColumn.valueIsMissing(), LocalDate.now()); // no more missing values
     */
    public DateColumn set(Selection rowSelection, LocalDate newValue) {
        int packed = PackedLocalDate.pack(newValue);
        for (int row : rowSelection) {
            set(row, packed);
        }
        return this;
    }

    @Override
    public DateColumn appendMissing() {
        appendInternal(MISSING_VALUE);
        return this;
    }

    @Override
    public LocalDate get(int index) {
        return PackedLocalDate.asLocalDate(getPackedDate(index));
    }

    @Override
    public boolean isEmpty() {
        return data.isEmpty();
    }

    @Override
    public IntComparator rowComparator() {
        return comparator;
    }

    @Override
    public DateColumn append(LocalDate value) {
        return this.appendInternal(PackedLocalDate.pack(value));
    }

    @Override
    public DateColumn appendObj(Object obj) {
        if (obj == null) {
            return appendMissing();
<<<<<<< HEAD
        }
        if (!(obj instanceof LocalDate)) {
            throw new IllegalArgumentException("Cannot append " + obj.getClass().getName() + " to DateColumn");
=======
        } else if (!(obj instanceof LocalDate)) {
            throw new IllegalArgumentException();
>>>>>>> e93cc183
        }
        return append((LocalDate) obj);
    }

    @Override
    public DateColumn appendCell(String string) {
        return appendInternal(PackedLocalDate.pack(DateColumnType.DEFAULT_PARSER.parse(string)));
    }

    @Override
    public DateColumn appendCell(String string, StringParser<?> parser) {
        return appendObj(parser.parse(string));
    }

    @Override
    public int getIntInternal(int index) {
        return data.getInt(index);
    }

    int getPackedDate(int index) {
        return getIntInternal(index);
    }

    /**
     * Returns a table of dates and the number of observations of those dates
     *
     * @return the summary table
     */
    @Override
    public Table summary() {

        Table table = Table.create("Column: " + name());
        StringColumn measure = StringColumn.create("Measure");
        StringColumn value = StringColumn.create("Value");
        table.addColumns(measure);
        table.addColumns(value);

        measure.append("Count");
        value.append(String.valueOf(size()));

        measure.append("Missing");
        value.append(String.valueOf(countMissing()));

        measure.append("Earliest");
        value.append(String.valueOf(min()));

        measure.append("Latest");
        value.append(String.valueOf(max()));

        return table;
    }

    public static boolean valueIsMissing(int i) {
        return i == MISSING_VALUE;
    }

    /**
     * Returns the count of missing values in this column
     */
    @Override
    public int countMissing() {
        int count = 0;
        for (int i = 0; i < size(); i++) {
            if (getPackedDate(i) == MISSING_VALUE) {
                count++;
            }
        }
        return count;
    }

    @Override
    public DateColumn append(final Column<LocalDate> column) {
        Preconditions.checkArgument(column.type() == this.type());
        DateColumn dateColumn = (DateColumn) column;
        for (int i = 0; i < dateColumn.size(); i++) {
            appendInternal(dateColumn.getPackedDate(i));
        }
        return this;
    }

    /**
     * Returns the largest ("top") n values in the column
     *
     * @param n The maximum number of records to return. The actual number will be smaller if n is greater than the
     *          number of observations in the column
     * @return A list, possibly empty, of the largest observations
     */
    public List<LocalDate> top(int n) {
        List<LocalDate> top = new ArrayList<>();
        int[] values = data.toIntArray();
        IntArrays.parallelQuickSort(values, DescendingIntComparator.instance());
        for (int i = 0; i < n && i < values.length; i++) {
            top.add(PackedLocalDate.asLocalDate(values[i]));
        }
        return top;
    }

    /**
     * Returns the smallest ("bottom") n values in the column
     *
     * @param n The maximum number of records to return. The actual number will be smaller if n is greater than the
     *          number of observations in the column
     * @return A list, possibly empty, of the smallest n observations
     */
    public List<LocalDate> bottom(int n) {
        List<LocalDate> bottom = new ArrayList<>();
        int[] values = data.toIntArray();
        IntArrays.parallelQuickSort(values);
        for (int i = 0; i < n && i < values.length; i++) {
            bottom.add(PackedLocalDate.asLocalDate(values[i]));
        }
        return bottom;
    }

    public IntIterator intIterator() {
        return data.iterator();
    }

    @Override
    public DateColumn removeMissing() {
        DateColumn noMissing = emptyCopy();
        IntIterator iterator = intIterator();
        while(iterator.hasNext()) {
            int i = iterator.nextInt();
            if (!valueIsMissing(i)) {
                noMissing.appendInternal(i);
            }
        }
        return noMissing;
    }

    public List<LocalDate> asList() {
        List<LocalDate> dates = new ArrayList<>(size());
        for (LocalDate localDate : this) {
            dates.add(localDate);
        }
        return dates;
    }

    @Override
    public DateColumn where(Selection selection) {
        return (DateColumn) subset(selection);
    }

    public Set<LocalDate> asSet() {
        Set<LocalDate> dates = new HashSet<>();
        DateColumn unique = unique();
        for (LocalDate d : unique) {
            dates.add(d);
        }
        return dates;
    }

    public boolean contains(LocalDate localDate) {
        int date = PackedLocalDate.pack(localDate);
        return data().contains(date);
    }

    @Override
    public double[] asDoubleArray() {
        double[] doubles = new double[size()];
        for (int i = 0; i < size(); i++) {
            doubles[i] = data.getInt(i);
        }
        return doubles;
    }

    @Override
    public boolean isMissing(int rowNumber) {
        return valueIsMissing(getIntInternal(rowNumber));
    }

    @Override
    public double getDouble(int i) {
        return getIntInternal(i);
    }

    @Override
    public int byteSize() {
        return type().byteSize();
    }

    /**
     * Returns the contents of the cell at rowNumber as a byte[]
     *
     * @param rowNumber the number of the row as int
     */
    @Override
    public byte[] asBytes(int rowNumber) {
        return ByteBuffer.allocate(byteSize()).putInt(getPackedDate(rowNumber)).array();
    }

    /**
     * Returns an iterator over elements of type {@code T}.
     *
     * @return an Iterator.
     */
    @Override
    public Iterator<LocalDate> iterator() {

        return new Iterator<LocalDate>() {

            final IntIterator intIterator = intIterator();

            @Override
            public boolean hasNext() {
                return intIterator.hasNext();
            }

            @Override
            public LocalDate next() {
                return PackedLocalDate.asLocalDate(intIterator.nextInt());
            }
        };
    }

    // fillWith methods

    private DateColumn fillWith(int count, Iterator<LocalDate> iterator, Consumer<LocalDate> acceptor) {
        for (int r = 0; r < count; r++) {
            if (!iterator.hasNext()) {
                break;
            }
            acceptor.accept(iterator.next());
        }
        return this;
    }

    @Override
    public DateColumn fillWith(Iterator<LocalDate> iterator) {
        int[] r = new int[1];
        fillWith(size(), iterator, date -> set(r[0]++, date));
        return this;
    }

    private DateColumn fillWith(int count, Iterable<LocalDate> iterable, Consumer<LocalDate> acceptor) {
        Iterator<LocalDate> iterator = null;
        for (int r = 0; r < count; r++) {
            if (iterator == null || (!iterator.hasNext())) {
                iterator = iterable.iterator();
                if (!iterator.hasNext()) {
                    break;
                }
            }
            acceptor.accept(iterator.next());
        }
        return this;
    }

    @Override
    public DateColumn fillWith(Iterable<LocalDate> iterable) {
        int[] r = new int[1];
        fillWith(size(), iterable, date -> set(r[0]++, date));
        return this;
    }

    private DateColumn fillWith(int count, Supplier<LocalDate> supplier, Consumer<LocalDate> acceptor) {
        for (int r = 0; r < count; r++) {
            try {
                acceptor.accept(supplier.get());
            } catch (Exception e) {
                break;
            }
        }
        return this;
    }

    @Override
    public DateColumn fillWith(Supplier<LocalDate> supplier) {
        int[] r = new int[1];
        fillWith(size(), supplier, date -> set(r[0]++, date));
        return this;
    }

    @Override
    public int[] asIntArray() {
        return data.toArray(new int[size()]);
    }

    @Override
    public Object[] asObjectArray() {
        final LocalDate[] output = new LocalDate[data.size()];
        for (int i = 0; i < data.size(); i++) {
            output[i] = get(i);
        }
        return output;
    }

    @Override
    public int compare(LocalDate o1, LocalDate o2) {
        return o1.compareTo(o2);
    }
}<|MERGE_RESOLUTION|>--- conflicted
+++ resolved
@@ -51,7 +51,7 @@
 public class DateColumn extends AbstractColumn<LocalDate> implements DateFilters, DateFillers<DateColumn>,
             DateMapFunctions, CategoricalColumn<LocalDate> {
 
-    public static final int MISSING_VALUE = (Integer) ColumnType.LOCAL_DATE.getMissingValueIndicator();
+    public static final int MISSING_VALUE = (Integer) DateColumnType.missingValueIndicator();
 
     private final IntComparator reverseIntComparator = DescendingIntComparator.instance();
 
@@ -319,14 +319,9 @@
     public DateColumn appendObj(Object obj) {
         if (obj == null) {
             return appendMissing();
-<<<<<<< HEAD
         }
         if (!(obj instanceof LocalDate)) {
             throw new IllegalArgumentException("Cannot append " + obj.getClass().getName() + " to DateColumn");
-=======
-        } else if (!(obj instanceof LocalDate)) {
-            throw new IllegalArgumentException();
->>>>>>> e93cc183
         }
         return append((LocalDate) obj);
     }
