--- conflicted
+++ resolved
@@ -1,10 +1,7 @@
 package tech.tablesaw.api;
 
 import com.google.common.base.Preconditions;
-<<<<<<< HEAD
-=======
 import tech.tablesaw.columns.StringParser;
->>>>>>> 31c241fd
 import tech.tablesaw.columns.booleans.BooleanColumnType;
 import tech.tablesaw.columns.Column;
 import tech.tablesaw.columns.dates.DateColumnType;
@@ -13,10 +10,7 @@
 import tech.tablesaw.columns.SkipColumnType;
 import tech.tablesaw.columns.strings.StringColumnType;
 import tech.tablesaw.columns.times.TimeColumnType;
-<<<<<<< HEAD
-=======
 import tech.tablesaw.io.csv.CsvReadOptions;
->>>>>>> 31c241fd
 
 import java.util.HashMap;
 import java.util.Map;
@@ -26,15 +20,6 @@
     Map<String, ColumnType> values = new HashMap<>();
 
     // standard column types
-<<<<<<< HEAD
-    ColumnType BOOLEAN = new BooleanColumnType(Byte.MIN_VALUE, 1, "BOOLEAN", "Boolean");
-    ColumnType STRING = new StringColumnType("", 4, "STRING", "String");
-    ColumnType NUMBER = new DoubleColumnType(Double.NaN, 8, "NUMBER", "Number");
-    ColumnType LOCAL_DATE = new DateColumnType(Integer.MIN_VALUE, 4, "LOCAL_DATE", "Date");
-    ColumnType LOCAL_DATE_TIME = new DateTimeColumnType(Long.MIN_VALUE, 8, "LOCAL_DATE_TIME","DateTime");
-    ColumnType LOCAL_TIME = new TimeColumnType(Integer.MIN_VALUE, 4, "LOCAL_TIME", "Time");
-    ColumnType SKIP = new SkipColumnType(null, 0, "SKIP", "Skipped");
-=======
     ColumnType BOOLEAN = BooleanColumnType.INSTANCE;
     ColumnType STRING = StringColumnType.INSTANCE;
     ColumnType NUMBER = DoubleColumnType.INSTANCE;
@@ -42,7 +27,6 @@
     ColumnType LOCAL_DATE_TIME = DateTimeColumnType.INSTANCE;
     ColumnType LOCAL_TIME = TimeColumnType.INSTANCE;
     ColumnType SKIP = SkipColumnType.INSTANCE;
->>>>>>> 31c241fd
 
     static void register(ColumnType type) {
         values.put(type.name(), type);
@@ -51,28 +35,6 @@
     static ColumnType[] values() {
         return values.values().toArray(new ColumnType[0]);
     }
-<<<<<<< HEAD
-
-    static ColumnType valueOf(String name) {
-        Preconditions.checkNotNull(name);
-
-        ColumnType result = values.get(name);
-        if (result == null) {
-            throw new IllegalArgumentException(name + " is not a registered column type.");
-        }
-        return result;
-    }
-
-    Column create(String name);
-
-    String name();
-
-    Comparable<?> getMissingValue();
-
-    int byteSize();
-
-    String getPrinterFriendlyName();
-=======
 
     static ColumnType valueOf(String name) {
         Preconditions.checkNotNull(name);
@@ -97,5 +59,4 @@
     StringParser defaultParser();
 
     StringParser customParser(CsvReadOptions options);
->>>>>>> 31c241fd
 }