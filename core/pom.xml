--- conflicted
+++ resolved
@@ -5,11 +5,7 @@
     <parent>
         <groupId>tech.tablesaw</groupId>
         <artifactId>tablesaw-parent</artifactId>
-<<<<<<< HEAD
-        <version>0.23.4</version>
-=======
         <version>0.24.1-SNAPSHOT</version>
->>>>>>> cd67d97c
     </parent>
 
     <artifactId>tablesaw-core</artifactId>
