--- conflicted
+++ resolved
@@ -87,11 +87,7 @@
 
 This operation returns a *Selection*. Logically, it's a bitmap of the same size as the original column. The method above, effectively, returns 1, 1, 0, 0, since the first two values in the column are less than three, and the last two are not. 
 
-<<<<<<< HEAD
 What you probably wanted was not a Selection object, but a new NumberColumn that contains only the values that passed the filter. To get this, you use the *where(aSelection)* method to apply the selection:
-=======
-What you probably wanted, though, was not a Selection object, but a new NumberColumn that contains only the values that passed the filter. To get this, you use the *where(aSelection)* method:
->>>>>>> 8593d64a
 
 ```java
 NumberColumn filtered = nc.where(nc.isLessThan(3));
